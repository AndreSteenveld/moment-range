# moment-range

Fancy date ranges for [Moment.js][moment].

Detailed API documentation can be found at: http://gf3.github.io/moment-range/DateRange.html

<!-- START doctoc generated TOC please keep comment here to allow auto update -->
<!-- DON'T EDIT THIS SECTION, INSTEAD RE-RUN doctoc TO UPDATE -->

- [Examples](#examples)
  - [Create](#create)
  - [Contains / Within / Overlaps / Intersect / Add / Subtract](#contains--within--overlaps--intersect--add--subtract)
  - [Iterate](#iterate)
  - [Compare](#compare)
  - [Equality](#equality)
  - [Difference](#difference)
  - [Conversion](#conversion)
    - [`toDate`](#todate)
    - [`toString`](#tostring)
    - [`valueOf`](#valueof)
  - [Center](#center)
  - [Clone](#clone)
- [Installation](#installation)
  - [Browser](#browser)
  - [NPM](#npm)
  - [Bower](#bower)
- [Running Tests](#running-tests)
- [License](#license)

<!-- END doctoc generated TOC please keep comment here to allow auto update -->


## Examples

### Create

Create a date range:

``` javascript
var start = new Date(2012, 0, 15);
var end   = new Date(2012, 4, 23);
var range = moment.range(start, end);
```

You can also create a date range with moment objects:

``` javascript
var start = moment("2011-04-15", "YYYY-MM-DD");
var end   = moment("2011-11-27", "YYYY-MM-DD");
var range = moment.range(start, end);
```

Arrays work too:

``` javascript
var dates = [moment("2011-04-15", "YYYY-MM-DD"), moment("2011-11-27", "YYYY-MM-DD")];
var range = moment.range(dates);
```

You can also create a range from an [ISO 8601 time interval][interval] string:

``` javascript
var timeInterval = "2015-01-17T09:50:04+00:00/2015-04-17T08:29:55+00:00";
var range = moment.range(timeInterval);
```

<<<<<<< HEAD
You can also create a range from the start until the end of a named interval:

``` javascript
var date = moment("2011-04-15", "YYYY-MM-DD");
var range = date.range("month");
=======
You can also create open-ended ranges which go to the earliest or latest possible date:

``` javascript
var rangeUntil = moment.range(null, "2011-05-05");
var rangeFrom = moment.range("2011-03-05", null);
var rangeAllTime = moment.range(null, null);
>>>>>>> aca2323d
```

### Contains / Within / Overlaps / Intersect / Add / Subtract

Check to see if your range contains a date/moment:

``` javascript
var start  = new Date(2012, 4, 1);
var end    = new Date(2012, 4, 23);
var lol    = new Date(2012, 4, 15);
var wat    = new Date(2012, 4, 27);
var range  = moment.range(start, end);
var range2 = moment.range(lol, wat);

range.contains(lol); // true
range.contains(wat); // false
```

A optional second parameter indicates if the end of the range
should be excluded when testing for inclusion

``` javascript
range.contains(end) // true
range.contains(end, false) // true
range.contains(end, true) // false
```

Find out if your moment falls within a date range:

``` javascript
var start = new Date(2012, 4, 1);
var end   = new Date(2012, 4, 23);
var when  = moment("2012-05-10", "YYYY-MM-DD");
var range = moment.range(start, end);

when.within(range); // true
```

Does it overlap another range?

``` javascript
range.overlaps(range2); // true
```

What are the intersecting ranges?

``` javascript
range.intersect(range2); // [moment.range(lol, end)]
```

Add/combine/merge overlapping ranges.

``` javascript
range.add(range2); // [moment.range(start, wat)]

var range3 = moment.range(new Date(2012, 3, 1), new Date(2012, 3, 15);
range.add(range3); // [null]
```

Subtracting one range from another.

``` javascript
range.subtract(range2); // [moment.range(start, lol)]
```

### Iterate

Iterate over your date range by an amount of time or another range:

``` javascript
var start = new Date(2012, 2, 1);
var two   = new Date(2012, 2, 2);
var end   = new Date(2012, 2, 5);
var range1 = moment.range(start, end);
var range2 = moment.range(start, two); // One day
var acc = [];

range1.by('days', function(moment) {
  // Do something with `moment`
});
```

Any of the units accepted by [moment.js' `add`
method](http://momentjs.com/docs/#/manipulating/add/) may be used.

You can also iterate by another range:

``` javascript
range1.by(range2, function(moment) {
  // Do something with `moment`
  acc.push(moment);
});

acc.length == 5 // true
```

Iteration also supports excluding the end value of the range by setting the
last parameter to `true`.

``` javascript
var acc = [];

range1.by('d', function (moment) {
  acc.push(moment)
}, true);

acc.length == 4 // true
```

### Compare

Compare range lengths or add them together with simple math:

``` javascript
var r_1 = moment.range(new Date(2011, 2, 5), new Date(2011, 3, 15));
var r_2 = moment.range(new Date(1995, 0, 1), new Date(1995, 12, 25));

r_2 > r_1 // true

r_1 + r_2 // duration of both ranges in milliseconds

Math.abs(r_1 - r_2); // difference of ranges in milliseconds
```

### Equality

Check if two ranges are the same, i.e. their starts and ends are the same:

``` javascript
var r_1 = moment.range(new Date(2011, 2, 5), new Date(2011, 3, 15));
var r_2 = moment.range(new Date(2011, 2, 5), new Date(2011, 3, 15));
var r_3 = moment.range(new Date(2011, 3, 5), new Date(2011, 6, 15));

r_1.isSame(r_2); // true
r_2.isSame(r_3); // false
```

### Difference

The difference of the entire range given various units.

Any of the units accepted by [moment.js' `add`
method](http://momentjs.com/docs/#/manipulating/add/) may be used.

``` javascript
var start = new Date(2011, 2, 5);
var end   = new Date(2011, 5, 5);
var dr    = moment.range(start, end);

dr.diff('months'); // 3
dr.diff('days'); // 92
dr.diff(); // 7945200000
```

### Conversion

#### `toDate`

Converts the `DateRange` to an `Array` of the start and end `Date` objects.

``` javascript
var start = new Date(2011, 2, 5);
var end   = new Date(2011, 5, 5);
var dr    = moment.range(start, end);

dr.toDate(); // [new Date(2011, 2, 5), new Date(2011, 5, 5)]
```

#### `toString`

Converting a `DateRange` to a `String` will format it as an [ISO 8601 time
interval][interval]:

``` javascript
var start = '2015-01-17T09:50:04+00:00';
var end   = '2015-04-17T08:29:55+00:00';
var range = moment.range(moment.utc(start), moment.utc(end));

range.toString() // "2015-01-17T09:50:04+00:00/2015-04-17T08:29:55+00:00"
```

#### `valueOf`

The difference between the end date and start date in milliseconds.

``` javascript
var start = new Date(2011, 2, 5);
var end   = new Date(2011, 5, 5);
var range = moment.range(start, end);

range.valueOf(); // 7945200000
```

### Center

Calculate the center of a range

``` javascript
var start = new Date(2011, 2, 5);
var end   = new Date(2011, 3, 5);
var dr    = moment.range(start, end);

dr.center(); // 1300622400000
```

### Clone

Deep clone a range

``` javascript
var start = new Date(2011, 2, 5);
var end   = new Date(2011, 3, 5);
var dr    = moment.range(start, end);

var dr2 = dr.clone();
dr2.start.add(2, 'days');

dr2.start.toDate() === dr.start.toDate() // false
```


## Installation

moment-range works in both the browser and [node.js][node].

### Node / NPM

Install via npm:

``` sh
npm install moment-range --save-dev
```

And then `require` it:

``` javascript
var moment = require('moment');
require('moment-range');
```

### Browser

Simply include moment-range after moment.js:

``` html
<script src="moment.js"></script>
<script src="moment-range.js"></script>
```

Thanks to the fine people at [cdnjs][cdnjs], you can link to moment-range from
the [cdnjs servers][cdnjs-moment-range].

### Bower

``` sh
bower install moment-range
```

**Note:** Include `moment-range` _after_ `moment`.


## Running Tests

Clone this bad boy:

``` bash
git clone https://git@github.com/gf3/moment-range.git
```

Install the dependencies:

``` bash
npm install
```

Do all the things!

``` bash
npm run-script build
npm run-script test
npm run-script jsdoc
```


## License

moment-range is [UNLICENSED][unlicense].

[cdnjs]: https://github.com/cdnjs/cdnjs
[cdnjs-moment-range]: https://cdnjs.com/libraries/moment-range
[interval]: http://en.wikipedia.org/wiki/ISO_8601#Time_intervals
[moment]: http://momentjs.com/
[node]: http://nodejs.org/
[unlicense]: http://unlicense.org/<|MERGE_RESOLUTION|>--- conflicted
+++ resolved
@@ -64,20 +64,19 @@
 var range = moment.range(timeInterval);
 ```
 
-<<<<<<< HEAD
 You can also create a range from the start until the end of a named interval:
 
 ``` javascript
 var date = moment("2011-04-15", "YYYY-MM-DD");
 var range = date.range("month");
-=======
+```
+
 You can also create open-ended ranges which go to the earliest or latest possible date:
 
 ``` javascript
 var rangeUntil = moment.range(null, "2011-05-05");
 var rangeFrom = moment.range("2011-03-05", null);
 var rangeAllTime = moment.range(null, null);
->>>>>>> aca2323d
 ```
 
 ### Contains / Within / Overlaps / Intersect / Add / Subtract
